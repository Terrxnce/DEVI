--- conflicted
+++ resolved
@@ -5,12 +5,7 @@
 import os
 from decimal import Decimal
 from datetime import datetime, timezone
-from typing import List, Tuple
-<<<<<<< HEAD
-import os
-import json
-=======
->>>>>>> c1b570e9
+from typing import List
 
 from ..models.ohlcv import OHLCV
 from ..models.structure import Structure
@@ -32,28 +27,32 @@
         self.config = config
         self.structure_manager = StructureManager(config.structure_configs)
         self.executor = executor or MT5Executor(ExecutionMode.DRY_RUN)
+
         # Counters / accumulators
-        self.processed_bars = 0            # bars that passed session/market guards (now increments early)
+        self.processed_bars = 0
         self.decisions_generated = 0
         self.execution_results = []
-        self.logger = logger
-<<<<<<< HEAD
+        self._all_decisions: List[Decision] = []
 
         # ---- PR1: Sessions / guards ----
-        sessions_path = os.path.join(os.getcwd(), "configs", "sessions.json")
-        system_path = os.path.join(os.getcwd(), "configs", "system.json")
-        self.session_mgr = SessionManager(sessions_path, system_path)
+        try:
+            base_dir = os.path.abspath(os.path.join(os.path.dirname(__file__), "..", ".."))
+            sessions_path = os.path.join(base_dir, "configs", "sessions.json")
+            system_path = os.path.join(base_dir, "configs", "system.json")
+            self.session_mgr = SessionManager(sessions_path, system_path)
+        except Exception as e:
+            logger.warning("session_manager_init_failed", extra={"error": str(e)})
+            self.session_mgr = None
 
         # ---- PR3: Risk config + broker meta used by sizer ----
         self.risk_cfg = dict((self.config.system_configs or {}).get("risk", {}) or {})
         # sensible defaults so dry-run never crashes
-        self.risk_cfg.setdefault("per_trade_pct", 0.25)                # % of equity
-        self.risk_cfg.setdefault("per_symbol_open_risk_cap_pct", 0.75) # % of equity
+        self.risk_cfg.setdefault("per_trade_pct", 0.25)                 # % of equity
+        self.risk_cfg.setdefault("per_symbol_open_risk_cap_pct", 0.75)  # % of equity
         self.default_equity = float((self.config.system_configs or {}).get("equity", 10000.0))
 
         self.broker_symbols = {}
         try:
-            base_dir = os.path.abspath(os.path.join(os.path.dirname(__file__), "..", ".."))
             broker_path = os.path.join(base_dir, "configs", "broker_symbols.json")
             if os.path.exists(broker_path):
                 with open(broker_path, "r", encoding="utf-8") as f:
@@ -65,97 +64,61 @@
             logger.exception("broker_meta_init_failed", extra={"error": str(e)})
             self.broker_symbols = {}
 
-        # Exit planner not required for PR3 validation
-        self.exit_planner = None
-=======
-        self.broker_symbols = {}
-        self._all_decisions: List[Decision] = []
-
-        # Session manager initialization (UTC windows)
+        # Initialize exit planner (structure-first; optional via config)
         try:
-            base_dir = os.path.abspath(os.path.join(os.path.dirname(__file__), "..", ".."))
-            sessions_path = os.path.join(base_dir, "configs", "sessions.json")
-            system_path = os.path.join(base_dir, "configs", "system.json")
-            self.session_mgr = SessionManager(sessions_path, system_path)
-        except Exception as e:
-            logger.warning("session_manager_init_failed", extra={"error": str(e)})
-            self.session_mgr = None
-
-        # Initialize exit planner (Phase 2)
-        try:
-            base_dir = os.path.abspath(os.path.join(os.path.dirname(__file__), "..", ".."))
             sltp_path = os.path.join(base_dir, "configs", "sltp.json")
-            broker_path = os.path.join(base_dir, "configs", "broker_symbols.json")
-
             with open(sltp_path, "r", encoding="utf-8") as f:
                 sltp_cfg = json.load(f)
-
-            broker_meta = {}
-            if os.path.exists(broker_path):
-                with open(broker_path, "r", encoding="utf-8") as f:
-                    broker_meta = json.load(f)
-
-            self.exit_planner = StructureExitPlanner(sltp_cfg, broker_meta)
+            self.exit_planner = StructureExitPlanner(sltp_cfg, self.broker_symbols)
         except Exception as e:
             logger.debug("exit_planner_init_failed", extra={"error": str(e)})
             self.exit_planner = None
 
->>>>>>> c1b570e9
     def process_bar(self, data: OHLCV, timestamp: datetime) -> List[Decision]:
         """Process a single bar through the pipeline."""
-        decisions = []
+        decisions: List[Decision] = []
 
         try:
-            # Session rotation + close-out + counters reset
+            # Session rotation + optional close-out (PR1)
             prev_sess, new_sess = self.session_mgr.update_and_rotate(timestamp)
             if new_sess is not None:
-                logger.info("session_rotated", extra={
-                    "from": prev_sess,
-                    "to": self.session_mgr.current_session
-                })
+                logger.info("session_rotated", extra={"from": prev_sess, "to": self.session_mgr.current_session})
                 if prev_sess and self.session_mgr.autonomy.get("close_positions_on_session_end", False):
                     self.executor.close_positions(self.session_mgr.tracked_symbols)
 
-            # Market guard
+            # Market guards (PR1)
             if not self.executor.is_market_open() or not self.executor.is_symbol_tradable(data.symbol):
-                logger.info("market_closed_skip", extra={
-                    "symbol": data.symbol,
-                    "session": self.session_mgr.current_session,
-                    "timestamp": timestamp.isoformat()
-                })
+                logger.info(
+                    "market_closed_skip",
+                    extra={"symbol": data.symbol, "session": self.session_mgr.current_session, "timestamp": timestamp.isoformat()},
+                )
                 return decisions
 
-<<<<<<< HEAD
-            # >>> Count the bar EARLY so early-return paths still count
+            # Count the bar EARLY so early-return paths still count
             self.processed_bars += 1
 
-            # Circuit breaker gate
+            # Circuit breaker gate (PR2)
             if self.session_mgr.session_counters.get("full_sl_hits", 0) >= self.session_mgr.get_max_full_sl_hits():
-                logger.info("circuit_breaker_tripped", extra={
-                    "session": self.session_mgr.current_session,
-                    "full_sl_hits": self.session_mgr.session_counters.get("full_sl_hits", 0),
-                })
+                logger.info(
+                    "circuit_breaker_tripped",
+                    extra={"session": self.session_mgr.current_session, "full_sl_hits": self.session_mgr.session_counters.get("full_sl_hits", 0)},
+                )
                 return decisions
 
-            # Volatility pause auto-resume
+            # Volatility pause auto-resume (PR2)
             if self.session_mgr.clear_pause_if_elapsed(timestamp):
-                logger.info("volatility_pause_cleared", extra={
-                    "session": self.session_mgr.current_session,
-                    "timestamp": timestamp.isoformat(),
-                })
+                logger.info("volatility_pause_cleared", extra={"session": self.session_mgr.current_session, "timestamp": timestamp.isoformat()})
             if self.session_mgr.is_paused(timestamp):
-                logger.info("volatility_pause_active", extra={
-                    "session": self.session_mgr.current_session,
-                    "timestamp": timestamp.isoformat(),
-                })
+                logger.info("volatility_pause_active", extra={"session": self.session_mgr.current_session, "timestamp": timestamp.isoformat()})
                 return decisions
 
-            # Volatility pause trigger (spread/ATR)
+            # Volatility pause trigger (spread/ATR) (PR2)
             vp = self.session_mgr.volatility_pause_cfg or {}
             if vp.get("enable", False):
                 baseline_spread = self.executor.get_baseline_spread(data.symbol)
                 current_spread = self.executor.get_spread(data.symbol)
                 spread_mult = float((vp.get("spread_multipliers", {}) or {}).get("default", 1.8))
+
                 # ATR now and lookback avg over last N bars
                 lookback = int(vp.get("lookback_bars", 100))
                 atr_now = None
@@ -163,38 +126,39 @@
                 if len(data.bars) >= max(14, 2):
                     try:
                         atr_now = float(compute_atr_simple(list(data.bars)[-15:], 14) or 0)
-                        # naive TR average over last lookback
                         bars_slice = list(data.bars)[-lookback:]
                         trs = [float(abs(b.high - b.low)) for b in bars_slice] if bars_slice else []
                         atr_avg = sum(trs) / len(trs) if trs else 0.0
                     except Exception:
                         atr_now = None
                         atr_avg = None
+
                 atr_mult = float(vp.get("atr_spike_multiplier", 2.0))
                 spread_bad = current_spread > spread_mult * baseline_spread if baseline_spread and current_spread else False
                 atr_bad = (atr_now is not None and atr_avg and atr_avg > 0 and atr_now > atr_mult * atr_avg)
+
                 if spread_bad or atr_bad:
+                    from datetime import timedelta
                     pause_secs = int(vp.get("min_pause_seconds", 120))
-                    until = timestamp.replace(tzinfo=timezone.utc) if timestamp.tzinfo is None else timestamp.astimezone(timezone.utc)
-                    until = until + (timezone.utc.utcoffset(until) or (until - until))  # no-op ensure tz
-                    # naive add seconds
-                    from datetime import timedelta
+                    until = timestamp if timestamp.tzinfo else timestamp.replace(tzinfo=timezone.utc)
                     self.session_mgr.pause_until(until + timedelta(seconds=pause_secs))
-                    logger.info("volatility_pause", extra={
-                        "session": self.session_mgr.current_session,
-                        "symbol": data.symbol,
-                        "spread": current_spread,
-                        "baseline_spread": baseline_spread,
-                        "spread_multiplier": spread_mult,
-                        "atr_now": atr_now,
-                        "atr_avg": atr_avg,
-                        "atr_multiplier": atr_mult,
-                        "pause_seconds": pause_secs,
-                        "timestamp": timestamp.isoformat(),
-                    })
+                    logger.info(
+                        "volatility_pause",
+                        extra={
+                            "session": self.session_mgr.current_session,
+                            "symbol": data.symbol,
+                            "spread": current_spread,
+                            "baseline_spread": baseline_spread,
+                            "spread_multiplier": spread_mult,
+                            "atr_now": atr_now,
+                            "atr_avg": atr_avg,
+                            "atr_multiplier": atr_mult,
+                            "pause_seconds": pause_secs,
+                            "timestamp": timestamp.isoformat(),
+                        },
+                    )
                     return decisions
-=======
->>>>>>> c1b570e9
+
         except Exception as e:
             logger.exception(
                 "pipeline_processing_error",
@@ -215,16 +179,11 @@
             if not structures:
                 return decisions
 
-            # Decision generation (includes structure-first SLTP if planner enabled)
+            # Decision generation (structure-first exit plan + clamps)
             decisions = self._process_decision_generation(structures, data, timestamp)
-<<<<<<< HEAD
             logger.debug("stage_5_decisions_generated", extra={"count": len(decisions)})
-            
-            # Stage 5: Execution with risk sizing and caps
-=======
-
-            # Execute decisions
->>>>>>> c1b570e9
+
+            # ---- PR3: Risk sizing + per-symbol open-risk cap, then execute ----
             if self.executor.enabled and decisions:
                 sym = data.symbol
                 meta = self.broker_symbols.get(sym, {})
@@ -257,35 +216,37 @@
                 risk_budget = max(equity * per_trade_pct, 0.0)
                 cap_budget = equity * cap_pct
 
-                # iterate with index so we can replace decisions[i] with a sized copy
                 for idx, decision in enumerate(decisions):
                     stop_distance_points = abs(float(decision.entry_price) - float(decision.stop_loss)) / max(point, 1e-12)
                     if stop_distance_points <= 0:
-                        logger.info("risk_too_small", extra={
-                            "session": self.session_mgr.current_session,
-                            "symbol": sym,
-                            "equity": equity,
-                            "per_trade_pct": per_trade_pct,
-                            "reason": "non_positive_stop_distance"
-                        })
+                        logger.info(
+                            "risk_too_small",
+                            extra={
+                                "session": self.session_mgr.current_session,
+                                "symbol": sym,
+                                "equity": equity,
+                                "per_trade_pct": per_trade_pct,
+                                "reason": "non_positive_stop_distance",
+                            },
+                        )
                         continue
 
-                    # Point value per lot: for USD-quoted FX and XAU this is contract_size * point
                     point_value_per_lot = contract_size * point
-                    # raw volume from risk budget
                     volume_raw = risk_budget / max((stop_distance_points * point_value_per_lot), 1e-12)
-                    # Round down to lot_step
                     steps = max(int(volume_raw / lot_step), 0)
                     volume_rounded = steps * lot_step
                     if volume_rounded < min_lot:
-                        logger.info("risk_too_small", extra={
-                            "session": self.session_mgr.current_session,
-                            "symbol": sym,
-                            "equity": equity,
-                            "per_trade_pct": per_trade_pct,
-                            "min_lot": min_lot,
-                            "computed_volume": volume_raw
-                        })
+                        logger.info(
+                            "risk_too_small",
+                            extra={
+                                "session": self.session_mgr.current_session,
+                                "symbol": sym,
+                                "equity": equity,
+                                "per_trade_pct": per_trade_pct,
+                                "min_lot": min_lot,
+                                "computed_volume": volume_raw,
+                            },
+                        )
                         continue
                     volume_rounded = min(volume_rounded, max_lot)
 
@@ -298,14 +259,17 @@
                             open_risk_before = 0.0
 
                     if open_risk_before + new_trade_risk > cap_budget:
-                        logger.info("risk_cap_hit", extra={
-                            "session": self.session_mgr.current_session,
-                            "symbol": sym,
-                            "open_risk": open_risk_before,
-                            "new_trade_risk": new_trade_risk,
-                            "cap_pct": cap_pct,
-                            "equity": equity,
-                        })
+                        logger.info(
+                            "risk_cap_hit",
+                            extra={
+                                "session": self.session_mgr.current_session,
+                                "symbol": sym,
+                                "open_risk": open_risk_before,
+                                "new_trade_risk": new_trade_risk,
+                                "cap_pct": cap_pct,
+                                "equity": equity,
+                            },
+                        )
                         continue
 
                     # Build a new sized Decision (frozen dataclass safe)
@@ -327,7 +291,7 @@
                         entry_price=decision.entry_price,
                         stop_loss=decision.stop_loss,
                         take_profit=decision.take_profit,
-                        position_size=Decimal(str(volume_rounded)),  # updated size
+                        position_size=Decimal(str(volume_rounded)),
                         risk_reward_ratio=decision.risk_reward_ratio,
                         structure_id=decision.structure_id,
                         confidence_score=decision.confidence_score,
@@ -366,46 +330,41 @@
                         magic=0,
                     )
                     self.execution_results.append(execution_result)
-<<<<<<< HEAD
-                    if getattr(execution_result, "success", False):
-                        # track open risk accumulation in dry-run
-                        if hasattr(self.executor, "add_open_risk"):
-                            try:
-                                self.executor.add_open_risk(sym, new_trade_risk)
-                            except Exception:
-                                pass
-            # tally decisions
-=======
-
-            # Stats + counters
-            self.processed_bars += 1
->>>>>>> c1b570e9
+
+                    # Track open-risk accumulation in dry-run if executor supports it
+                    if getattr(execution_result, "success", False) and hasattr(self.executor, "add_open_risk"):
+                        try:
+                            self.executor.add_open_risk(sym, new_trade_risk)
+                        except Exception:
+                            pass
+
+            # stats
             self.decisions_generated += len(decisions)
 
+            # Session counters (PR1)
             self.session_mgr.session_counters["decisions_attempted"] += len(structures)
             self.session_mgr.session_counters["decisions_accepted"] += len(decisions)
-            logger.info("session_counters", extra={
-                "session": self.session_mgr.current_session,
-                "decisions_attempted": self.session_mgr.session_counters["decisions_attempted"],
-                "decisions_accepted": self.session_mgr.session_counters["decisions_accepted"],
-                "timestamp": timestamp.isoformat(),
-            })
+            logger.info(
+                "session_counters",
+                extra={
+                    "session": self.session_mgr.current_session,
+                    "decisions_attempted": self.session_mgr.session_counters["decisions_attempted"],
+                    "decisions_accepted": self.session_mgr.session_counters["decisions_accepted"],
+                    "timestamp": timestamp.isoformat(),
+                },
+            )
 
         except Exception as e:
-<<<<<<< HEAD
             logger.exception(
                 "pipeline_processing_error",
                 extra={"error": str(e), "symbol": getattr(data, "symbol", None), "timestamp": timestamp.isoformat()},
             )
-=======
-            logger.warning("pipeline_processing_error", extra={"error": str(e)})
-
->>>>>>> c1b570e9
+
         return decisions
 
     def _process_pre_filters(self, data: OHLCV) -> bool:
-        is_test_mode = self.config.system_configs.get('synthetic_mode', False) or \
-                       self.config.system_configs.get('data_source') in ['synthetic', 'csv']
+        is_test_mode = self.config.system_configs.get("synthetic_mode", False) or \
+                       self.config.system_configs.get("data_source") in ["synthetic", "csv"]
         min_bars = 5 if is_test_mode else 50
         return len(data.bars) >= min_bars
 
@@ -416,38 +375,25 @@
     def _process_structure_detection(self, data: OHLCV) -> List[Structure]:
         return self.structure_manager.detect_structures(data, "test_session")
 
-    def _process_decision_generation(self, structures, data, timestamp):
-        decisions = []
+    def _process_decision_generation(self, structures: List[Structure], data: OHLCV, timestamp: datetime) -> List[Decision]:
+        decisions: List[Decision] = []
+
         atr_val = compute_atr_simple(list(data.bars), 14)
         atr_val = Decimal(str(atr_val)) if atr_val is not None else None
+        entry_price = data.latest_bar.close
 
         for structure in structures:
             try:
                 decision_type = DecisionType.BUY if structure.is_bullish else DecisionType.SELL
-<<<<<<< HEAD
-
-                # Establish entry and ATR for planning
-                entry_price = data.latest_bar.close
-                atr_val = compute_atr_simple(list(data.bars), 14)
 
                 # Defaults
-=======
-                entry_price = data.latest_bar.close
-
-                # Default SLTP
->>>>>>> c1b570e9
                 planned_sl = None
                 planned_tp = None
                 planned_method = "legacy"
                 expected_rr = None
 
-<<<<<<< HEAD
                 # Structure-first exit planning (if enabled and ATR available)
                 if self.exit_planner and atr_val is not None and getattr(self.exit_planner, "cfg", {}).get("enabled", False):
-=======
-                # Exit planner (structure-first)
-                if self.exit_planner and atr_val is not None and self.exit_planner.cfg.get("enabled", False):
->>>>>>> c1b570e9
                     side_str = "BUY" if decision_type == DecisionType.BUY else "SELL"
 
                     def _nearest(structs, t):
@@ -466,11 +412,7 @@
                                 "upper_edge": Decimal(str(upper)),
                                 "lower_edge": Decimal(str(lower)),
                                 "side": "BUY" if ob.is_bullish else "SELL",
-<<<<<<< HEAD
                                 "age": int(ob.metadata.get("age_bars", 0)),
-=======
-                                "age": int(ob.metadata.get('age_bars', 0)),
->>>>>>> c1b570e9
                                 "quality": Decimal(str(ob.quality_score)),
                             }
                         }
@@ -482,11 +424,7 @@
                                 "gap_low": Decimal(str(low)),
                                 "gap_high": Decimal(str(high)),
                                 "side": "BUY" if fvg.is_bullish else "SELL",
-<<<<<<< HEAD
                                 "age": int(fvg.metadata.get("age_bars", 0)),
-=======
-                                "age": int(fvg.metadata.get('age_bars', 0)),
->>>>>>> c1b570e9
                                 "quality": Decimal(str(fvg.quality_score)),
                             }
                         }
@@ -498,7 +436,6 @@
                         planned_method = plan.get("method", "atr")
                         expected_rr = plan.get("expected_rr")
 
-<<<<<<< HEAD
                 # Use planned values if available; otherwise fallback
                 if planned_sl is not None and planned_tp is not None:
                     stop_loss = planned_sl
@@ -510,31 +447,21 @@
                     else:
                         stop_loss = structure.high_price + (structure.price_range * Decimal("0.1"))
                         take_profit = entry_price - (structure.price_range * Decimal("2.0"))
-                
-=======
-                # Legacy fallback if planner failed/not enabled
-                if planned_sl is None or planned_tp is None:
-                    if structure.is_bullish:
-                        stop_loss = structure.low_price - (structure.price_range * Decimal('0.1'))
-                        take_profit = entry_price + (structure.price_range * Decimal('2.0'))
-                    else:
-                        stop_loss = structure.high_price + (structure.price_range * Decimal('0.1'))
-                        take_profit = entry_price - (structure.price_range * Decimal('2.0'))
-                else:
-                    stop_loss = planned_sl
-                    take_profit = planned_tp
 
                 # Safety clamp
-                epsilon = max(Decimal('0.00001'), structure.price_range * Decimal('0.01'))
->>>>>>> c1b570e9
+                epsilon = max(Decimal("0.00001"), structure.price_range * Decimal("0.01"))
                 if decision_type == DecisionType.BUY:
-                    if stop_loss >= entry_price: stop_loss = entry_price - epsilon
-                    if take_profit <= entry_price: take_profit = entry_price + epsilon
+                    if stop_loss >= entry_price:
+                        stop_loss = entry_price - epsilon
+                    if take_profit <= entry_price:
+                        take_profit = entry_price + epsilon
                     risk = entry_price - stop_loss
                     reward = take_profit - entry_price
                 else:
-                    if stop_loss <= entry_price: stop_loss = entry_price + epsilon
-                    if take_profit >= entry_price: take_profit = entry_price - epsilon
+                    if stop_loss <= entry_price:
+                        stop_loss = entry_price + epsilon
+                    if take_profit >= entry_price:
+                        take_profit = entry_price - epsilon
                     risk = stop_loss - entry_price
                     reward = entry_price - take_profit
 
@@ -551,7 +478,7 @@
                     entry_price=entry_price,
                     stop_loss=stop_loss,
                     take_profit=take_profit,
-                    position_size=Decimal('0.1'),
+                    position_size=Decimal("0.1"),
                     risk_reward_ratio=rr,
                     structure_id=structure.structure_id,
                     confidence_score=structure.quality_score,
@@ -562,20 +489,16 @@
                         "rr": float(rr),
                         "exit_method": planned_method,
                         "expected_rr": float(expected_rr) if expected_rr else float(rr),
-                        "post_clamp_rr": float(rr)
-                    }
+                        "post_clamp_rr": float(rr),
+                    },
                 )
 
                 decisions.append(decision)
                 self._all_decisions.append(decision)
 
             except Exception as e:
-<<<<<<< HEAD
                 logger.exception("decision_generation_error", extra={"error": str(e)})
-=======
-                logger.warning("decision_generation_error", extra={"error": str(e)})
-
->>>>>>> c1b570e9
+
         return decisions
 
     def finalize_session(self, session_name: str) -> None:
@@ -583,7 +506,7 @@
         rr_counts = {k: [0, 0] for k in list(hist.keys()) + ["overall"]}
 
         for d in self._all_decisions:
-            method = d.metadata.get("exit_method", "legacy")
+            method = str(d.metadata.get("exit_method", "legacy"))
             hist[method] = hist.get(method, 0) + 1
             rr = Decimal(str(d.metadata.get("post_clamp_rr", d.risk_reward_ratio)))
 
@@ -596,18 +519,21 @@
         def pct(v):
             return float((Decimal(v[0]) / Decimal(v[1]) * 100) if v[1] else 0)
 
-        logger.info("dry_run_exit_summary", extra={
-            "exit_method_hist": hist,
-            "rr_gate": {
-                "overall_ge_1_5_pct": pct(rr_counts["overall"]),
-                "by_method": {k: pct(v) for k, v in rr_counts.items() if k in hist}
-            }
-        })
+        logger.info(
+            "dry_run_exit_summary",
+            extra={
+                "exit_method_hist": hist,
+                "rr_gate": {
+                    "overall_ge_1_5_pct": pct(rr_counts["overall"]),
+                    "by_method": {k: pct(rr_counts[k]) for k in hist.keys()},
+                },
+            },
+        )
 
     def get_pipeline_stats(self) -> dict:
         return {
             "processed_bars": self.processed_bars,
             "decisions_generated": self.decisions_generated,
             "execution_results": len(self.execution_results),
-            "executor_mode": self.executor.mode.value
+            "executor_mode": self.executor.mode.value,
         }